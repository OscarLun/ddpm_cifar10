--- conflicted
+++ resolved
@@ -47,11 +47,7 @@
         ema_decay = 0.995,
         adam_betas = (0.9, 0.99),
         save_and_sample_every = 1000,
-<<<<<<< HEAD
-        validate_every=10,
-=======
         validate_every = 50,
->>>>>>> 1ca9d861
         num_samples = 25,
         results_folder = './results',
         amp = False,
@@ -349,23 +345,16 @@
                             loss = self.model(batch)
                             val_loss += loss.item()
                             n_val += 1
-<<<<<<< HEAD
-=======
                             if n_val >= 5:
                                 break
->>>>>>> 1ca9d861
 
                     val_loss /= n_val
                     loss_dict_val = {
                         'val_loss': val_loss
                     }
                     log_dict.update(loss_dict_val)
-<<<<<<< HEAD
-                # Log to wandb
-=======
 
                 #Log to wandb
->>>>>>> 1ca9d861
                 self.wandb_logger.log(log_dict)
                 pbar.update(1)
 
