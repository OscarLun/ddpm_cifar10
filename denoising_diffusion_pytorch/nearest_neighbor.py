import torch
import torch.nn.functional as F
import numpy as np
import os
import math
from tqdm import tqdm
from sklearn.neighbors import NearestNeighbors
from torchvision import transforms
from pytorch_fid.inception import InceptionV3
from einops import rearrange, repeat
from torch.nn.functional import adaptive_avg_pool2d
from torch.utils.data import Dataset, DataLoader
import matplotlib.pyplot as plt

class DatasetNoLabels(Dataset):
    def __init__(self, dataset):
        self.dataset = dataset

    def __len__(self):
        return len(self.dataset)
    
    def __getitem__(self, idx):
        # Get the image and label from the dataset
        image, _ = self.dataset[idx] # Ignore the label

        return image

class NearestNeighborEvaluator:
    def __init__(self, 
                 device=torch.device("cpu"), 
                 n_neighbors=5, 
                 inception_block_idx=2048,
                 channels=3,
                 stats_dir="./results",
                 real_images=None,
                 fake_images=None,
                 batch_size=128,
                 ):
        """
        device: torch.device to run computations.
        n_neighbors: Number of nearest neighbors to find.
        """
        self.device = device
        self.n_neighbors = n_neighbors
        self.channels = channels
        self.stats_dir = stats_dir
        self.real_images = real_images
        self.fake_images = fake_images
        self.batch_size = batch_size

        # Prepare dataloader for real images
        self.ds = DatasetNoLabels(real_images)
        self.dl = DataLoader(self.ds, batch_size=batch_size, shuffle=False)

        self.data_size = len(self.ds)

        # Load InceptionV3 pretrained on ImageNet.
        assert inception_block_idx in InceptionV3.BLOCK_INDEX_BY_DIM
        block_idx = InceptionV3.BLOCK_INDEX_BY_DIM[inception_block_idx]
        self.inception_v3 = InceptionV3([block_idx]).to(device)

        # NearestNeighbors instance (will be fit with real image features)
        self.neighbor_model = None
        # Variable to cache stacked features if needed
        self.database_features = None


    def load_or_precalc_database_features(self, cache_directory="database_stats"):
        cache_dir = os.path.join(self.stats_dir, cache_directory)
        os.makedirs(cache_dir, exist_ok=True)

        cache_filename = f"{self.data_size}_stats.npz"

        cache_path = os.path.join(cache_dir, cache_filename)

        if os.path.exists(cache_path):
            ckpt = np.load(cache_path)
            stacked_features = ckpt["features"]
            print(f"Database features loaded from {cache_path}.")
            ckpt.close()
        else:
            stacked_features_list = []
            print(f"Extracting Inception features for real images...")
            for images in tqdm(self.dl):
                images = images.to(self.device)
                features = self.extract_features(images)
                stacked_features_list.append(torch.tensor(features))

            stacked_features = torch.cat(stacked_features_list, dim=0).cpu().numpy()
            np.savez_compressed(cache_path, features=stacked_features)
            print(f"Database features cached to {cache_path}.")

        self.database_features = stacked_features
        return stacked_features
        
    def extract_features(self, samples):
        """
        Extract feature representations from images using InceptionV3.
        images: torch.Tensor of shape (N, C, H, W).
        Returns numpy array of features.
        """
        if self.channels == 1:
            samples = repeat(samples, "b 1 ... -> b c ...", c=3)

        self.inception_v3.eval()
        features = self.inception_v3(samples)[0]

        if features.size(2) != 1 or features.size(3) != 1:
            features = adaptive_avg_pool2d(features, output_size=(1, 1))
        features = rearrange(features, "... 1 1 -> ...")
        return features.cpu().numpy()


    def fit_database(self):
        """
        Fit the nearest neighbor model on real images.
        real_images: torch.Tensor (N, C, H, W).
        """
        features = self.load_or_precalc_database_features()
        self.neighbor_model = NearestNeighbors(n_neighbors=self.n_neighbors, metric='euclidean')
        self.neighbor_model.fit(features)

    def find_nearest(self, generated_images, save_images=False):
        """
        Find nearest neighbors in the real image database for the generated images.
        generated_images: torch.Tensor (M, C, H, W) in [-1,1].
        Returns: distances and indices arrays.
        """
        if self.neighbor_model is None:
            raise ValueError("Please fit the neighbor model with real images via fit_database() first.")
        features = self.extract_features(generated_images)
        distances, indices = self.neighbor_model.kneighbors(features)
        return distances, indices

    def compute_average_distance(self, generated_images):
        """
        Compute a diversity measure for generated images using average nearest neighbor distance.
        Lower values suggest that generated images are very similar to some real images (possible overfitting).
        """
        distances, _ = self.find_nearest(generated_images)
        return np.mean(distances)
    
    def save_nearest_neighbors(self, generated_images, save_path="./results", n_examples=10):
        real_images = self.ds

        if self.neighbor_model is None:
            raise ValueError("Please fit the neighbor model first.")
        
        distances, indices = self.find_nearest(generated_images)
<<<<<<< HEAD
        
        save_path = os.path.join(save_path, self.data_size, "nearest_neighbors.png")
=======

        save_dir = os.path.join(save_path, "nearest_neighbors")
        os.makedirs(save_dir, exist_ok=True)

        save_filename = f"{self.data_size}_nn.png"
        save_path = os.path.join(save_dir, save_filename)

>>>>>>> f3f00143
        def convert(img_tensor):
            return img_tensor  # CIFAR10 already in [0,1]

        gen_imgs = generated_images[:n_examples]
        nn_indices = indices[:n_examples]
        n_neighbors = nn_indices.shape[1]

        fig, axes = plt.subplots(n_examples, n_neighbors + 1, figsize=((n_neighbors+1)*2, n_examples*2))

        if n_examples == 1:
            axes = np.expand_dims(axes, 0)

        for i in range(n_examples):
            gen_img = convert(gen_imgs[i]).cpu().permute(1, 2, 0).numpy()
            axes[i, 0].imshow(gen_img.clip(0, 1))
            axes[i, 0].set_title("Generated")
            axes[i, 0].axis("off")

            for j in range(n_neighbors):
                real_idx = nn_indices[i, j]
                real_img = convert(real_images[real_idx]).cpu().permute(1, 2, 0).numpy()
                axes[i, j + 1].imshow(real_img.clip(0, 1))
                axes[i, j + 1].set_title(f"NN {j+1}")
                axes[i, j + 1].axis("off")

        plt.tight_layout()

        print(f"Nearest Neihbors saved to {save_path}.")
        plt.savefig(save_path)
        plt.close(fig)<|MERGE_RESOLUTION|>--- conflicted
+++ resolved
@@ -141,16 +141,13 @@
         return np.mean(distances)
     
     def save_nearest_neighbors(self, generated_images, save_path="./results", n_examples=10):
+    def save_nearest_neighbors(self, generated_images, save_path="./results", n_examples=10):
         real_images = self.ds
 
         if self.neighbor_model is None:
             raise ValueError("Please fit the neighbor model first.")
         
         distances, indices = self.find_nearest(generated_images)
-<<<<<<< HEAD
-        
-        save_path = os.path.join(save_path, self.data_size, "nearest_neighbors.png")
-=======
 
         save_dir = os.path.join(save_path, "nearest_neighbors")
         os.makedirs(save_dir, exist_ok=True)
@@ -158,7 +155,6 @@
         save_filename = f"{self.data_size}_nn.png"
         save_path = os.path.join(save_dir, save_filename)
 
->>>>>>> f3f00143
         def convert(img_tensor):
             return img_tensor  # CIFAR10 already in [0,1]
 
